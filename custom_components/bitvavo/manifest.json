--- conflicted
+++ resolved
@@ -5,10 +5,6 @@
     "documentation": "https://github.com/cyberjunky/home-assistant-bitvavo",
     "requirements": ["bitvavo-aio==1.0.3"],
     "codeowners": ["@cyberjunky"],
-<<<<<<< HEAD
     "version": "1.0.1",
-=======
-    "version": "1.0.0",
->>>>>>> d29ae76f
     "iot_class": "cloud_polling"
 }